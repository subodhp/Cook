--- conflicted
+++ resolved
@@ -126,7 +126,6 @@
             '%s/rawscheduler?job=%s' % (self.cook_url, job_spec['uuid'])).json()[0]
         self.assertEqual('failed', job['state'])
 
-<<<<<<< HEAD
     def test_change_retries(self):
         job_spec = self.minimal_job(command='sleep 10')
         resp = self.session.post('%s/rawscheduler' % self.cook_url,
@@ -157,7 +156,7 @@
         self.assertEqual(204, resp.status_code)
         job = self.wait_for_job(job_spec['uuid'], 'completed')
         self.assertEqual('success', job['state'])
-=======
+
     def test_explicit_group(self):
         group_spec = self.minimal_group()
         job_a = self.minimal_job(group=group_spec["uuid"])
@@ -172,5 +171,4 @@
         self.assertEqual(group_spec['uuid'], jobs[0]['groups'][0])
         self.assertEqual(group_spec['uuid'], jobs[1]['groups'][0])
         self.wait_for_job(job_a['uuid'], 'completed')
-        self.wait_for_job(job_b['uuid'], 'completed')
->>>>>>> 2dacf37f
+        self.wait_for_job(job_b['uuid'], 'completed')