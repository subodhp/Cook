import json
import requests
from retrying import retry
import time
import unittest
import uuid

class CookTest(unittest.TestCase):
    _multiprocess_can_split_ = True

    @retry(stop_max_delay=120000, wait_fixed=1000)
    def wait_for_job(self, job_id, status):
        job = self.session.get('%s/rawscheduler?job=%s' % (self.cook_url, job_id))
        self.assertEqual(200, job.status_code)
        job = job.json()[0]
        self.assertEqual(status, job['status'])
        return job

    def minimal_job(self, **kwargs):
        job = {
            'max_retries': 1,
            'mem': 10,
            'cpus': 0.1,
            'uuid': str(uuid.uuid4()),
            'command': 'echo hello',
            'name': 'echo',
            'priority': 1
        }
        job.update(kwargs)
        return job

    def setUp(self):
        self.cook_url = 'http://localhost:12321'
        self.session = requests.Session()

    def test_basic_submit(self):
        job_spec = self.minimal_job()
        request_body = {'jobs': [ job_spec ]}
        resp = self.session.post('%s/rawscheduler' % self.cook_url, json=request_body)
        self.assertEqual(resp.status_code, 201)
        job = self.wait_for_job(job_spec['uuid'], 'completed')
        self.assertEqual('success', job['instances'][0]['status'])

    def test_failing_submit(self):
        job_spec = self.minimal_job(command='exit 1')
        resp = self.session.post('%s/rawscheduler' % self.cook_url,
                                 json={'jobs': [job_spec]})
        self.assertEqual(201, resp.status_code)
        job = self.wait_for_job(job_spec['uuid'], 'completed')
        self.assertEqual(1, len(job['instances']))
        self.assertEqual('failed', job['instances'][0]['status'])

    # def test_failing_submit_with_retries(self):
    #     job_uuid = str(uuid.uuid4())
    #     print job_uuid
    #     jobspec = self.minimal_job(job_uuid)
    #     jobspec['command'] = 'exit 1'
    #     jobspec['max_retries'] = 3
    #     resp = self.session.post('%s/rawscheduler' % self.cook_url,
    #                              json={'jobs': [jobspec]})
    #     self.assertEqual(201, resp.status_code)
    #     job = self.wait_for_job(job_uuid, 'completed')
    #     self.assertEqual(3, len(job['instances']))
    #     for instance in job['instances']:
    #         self.assertEqual('failed', instance['status'])

    def test_max_runtime_exceeded(self):
        job_spec = self.minimal_job(command='sleep 60', max_runtime=5000)
        resp = self.session.post('%s/rawscheduler' % self.cook_url,
                                 json={'jobs': [job_spec]})
        self.assertEqual(201, resp.status_code)
        job = self.wait_for_job(job_spec['uuid'], 'completed')
        self.assertEqual(1, len(job['instances']))
        self.assertEqual('failed', job['instances'][0]['status'])

    def test_query_job_correct_keys_in_response(self):
        job_spec = self.minimal_job() 
        request_body = {'jobs': [job_spec]}
        resp = self.session.post('%s/rawscheduler' % self.cook_url, json=request_body)
        self.assertEqual(resp.status_code, 201)
        job = self.wait_for_job(job_spec['uuid'], 'completed')
        self.assertEquals(job_spec['mem'], job['mem'])
        self.assertEquals(job_spec['max_retries'], job['max_retries'])
        self.assertEquals(job_spec['name'], job['name'])
        self.assertEquals(job_spec['priority'], job['priority'])
        self.assertEquals(job_spec['uuid'], job['uuid'])
        self.assertEquals(job_spec['cpus'], job['cpus'])
        self.assertTrue('labels' in job)
        self.assertEquals(9223372036854775807, job['max_runtime'])
        # 9223372036854775807 is MAX_LONG(ish), the default value for max_runtime
        self.assertEquals('success', job['state'])
        self.assertTrue('env' in job)
        self.assertTrue('framework_id' in job)
        self.assertTrue('ports' in job)
        self.assertTrue('instances' in job)
        self.assertEquals('completed', job['status'])
        self.assertTrue(isinstance(job['submit_time'], int))
        self.assertTrue('uris' in job)
        self.assertTrue('retries_remaining' in job)
        instance = job['instances'][0]
        self.assertTrue(isinstance(instance['start_time'], int))
        self.assertTrue(isinstance(instance['executor_id'], unicode))
        self.assertTrue(isinstance(instance['hostname'], unicode))
        self.assertTrue(isinstance(instance['slave_id'], unicode))
        self.assertTrue(isinstance(instance['preempted'], bool))
        self.assertTrue(isinstance(instance['end_time'], int))
        self.assertTrue(isinstance(instance['backfilled'], bool))
        self.assertTrue('ports' in instance)
        self.assertEquals('completed', job['status'])
        self.assertTrue(isinstance(instance['task_id'], unicode))

    def test_cancel_job(self):
        job_spec = self.minimal_job(command='sleep 300')
        resp = self.session.post('%s/rawscheduler' % self.cook_url,
                                 json={'jobs': [job_spec]})
        self.wait_for_job(job_spec['uuid'], 'running')
        resp = self.session.delete(
            '%s/rawscheduler?job=%s' % (self.cook_url, job_spec['uuid']))
        self.assertEqual(204, resp.status_code)
        job = self.session.get(
            '%s/rawscheduler?job=%s' % (self.cook_url, job_spec['uuid'])).json()[0]
<<<<<<< HEAD
        self.assertEqual('failed', job['state'])

    def test_change_retries(self):
        job_spec = self.minimal_job(command='sleep 10')
        resp = self.session.post('%s/rawscheduler' % self.cook_url,
                                 json={'jobs': [job_spec]})
        self.wait_for_job(job_spec['uuid'], 'running')
        resp = self.session.delete(
            '%s/rawscheduler?job=%s' % (self.cook_url, job_spec['uuid']))
        self.assertEqual(204, resp.status_code)
        job = self.session.get(
            '%s/rawscheduler?job=%s' % (self.cook_url, job_spec['uuid'])).json()[0]
        self.assertEqual('failed', job['state'])
        resp = self.session.put('%s/retry' % self.cook_url, json={'retries': 2, 'job': job_spec['uuid']})
        self.assertEqual(201, resp.status_code)
        job = self.session.get(
            '%s/rawscheduler?job=%s' % (self.cook_url, job_spec['uuid'])).json()[0]
        self.assertEqual('waiting', job['status'])
        # TODO(pschorf): Flaky due to restriction against scheduling jobs on the same host
        # job = self.wait_for_job(job_spec['uuid'], 'completed')
        # self.assertEqual('success', job['state'])
=======
        self.assertEqual('failed', job['state'])
>>>>>>> cd885572
<|MERGE_RESOLUTION|>--- conflicted
+++ resolved
@@ -119,7 +119,6 @@
         self.assertEqual(204, resp.status_code)
         job = self.session.get(
             '%s/rawscheduler?job=%s' % (self.cook_url, job_spec['uuid'])).json()[0]
-<<<<<<< HEAD
         self.assertEqual('failed', job['state'])
 
     def test_change_retries(self):
@@ -140,7 +139,4 @@
         self.assertEqual('waiting', job['status'])
         # TODO(pschorf): Flaky due to restriction against scheduling jobs on the same host
         # job = self.wait_for_job(job_spec['uuid'], 'completed')
-        # self.assertEqual('success', job['state'])
-=======
-        self.assertEqual('failed', job['state'])
->>>>>>> cd885572
+        # self.assertEqual('success', job['state'])